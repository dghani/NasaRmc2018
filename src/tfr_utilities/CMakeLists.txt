# If you're having trouble getting your things to build, visit the ROS
# tutorials at <http://wiki.ros.org/ROS/Tutorials> and also read the ROS
# CMake documentation at <http://wiki.ros.org/catkin/CMakeLists.txt>.

cmake_minimum_required(VERSION 2.8.3)
project(tfr_utilities)

add_compile_options(-std=c++11)

find_package(catkin REQUIRED COMPONENTS
  roscpp
  rospy
  nav_msgs
  sensor_msgs
  geometry_msgs
  tfr_msgs
  actionlib
<<<<<<< HEAD
  tf
=======
  geometry_msgs
  tf2
  tf2_ros
  tf2_geometry_msgs
>>>>>>> 984a4da6
)

find_package(GTest REQUIRED)

# These are all for exporting to dependent packages/projects.
# Uncomment each if the dependent project requires it
catkin_package(
  INCLUDE_DIRS include
<<<<<<< HEAD
  LIBRARIES ${PROJECT_NAME}
  DEPENDS tf message_runtime sensor_msgs geometry_msgs nav_msgs
=======
  LIBRARIES ${PROJECT_NAME} tf_manipulator
  CATKIN_DEPENDS roscpp tfr_msgs actionlib geometry_msgs tf2 tf2_ros tf2_geometry_msgs
#  DEPENDS system_lib
>>>>>>> 984a4da6
)

# Specify additional locations of header files
# Your package locations should be listed before other locations
include_directories(
  include/${PROJECT_NAME}
  ${catkin_INCLUDE_DIRS}
  ${GTEST_INCLUDE_DIRS}
)

add_library(${PROJECT_NAME}
  src/placeholder_utility.cpp
)

add_library(tf_manipulator
    ./src/tf_manipulator.cpp
)

add_executable(point_broadcaster src/point_broadcaster.cpp)
target_link_libraries(point_broadcaster ${catkin_LIBRARIES})
add_dependencies(point_broadcaster ${catkin_EXPORTED_TARGETS})

add_executable(bin_localizer src/bin_localizer.cpp)
target_link_libraries(bin_localizer tf_manipulator ${catkin_LIBRARIES})
add_dependencies(bin_localizer ${catkin_EXPORTED_TARGETS})


# This call is sometimes needed and sometimes not and I'm not really clear why
SET(CMAKE_CXX_FLAGS "${CMAKE_CXX_FLAGS} -pthread")

# Add gtest based cpp test target and link libraries
if(TARGET ${PROJECT_NAME}-test)
  target_link_libraries(${PROJECT_NAME}-test ${PROJECT_NAME})
endif()<|MERGE_RESOLUTION|>--- conflicted
+++ resolved
@@ -15,14 +15,11 @@
   geometry_msgs
   tfr_msgs
   actionlib
-<<<<<<< HEAD
   tf
-=======
   geometry_msgs
   tf2
   tf2_ros
   tf2_geometry_msgs
->>>>>>> 984a4da6
 )
 
 find_package(GTest REQUIRED)
@@ -31,14 +28,9 @@
 # Uncomment each if the dependent project requires it
 catkin_package(
   INCLUDE_DIRS include
-<<<<<<< HEAD
   LIBRARIES ${PROJECT_NAME}
   DEPENDS tf message_runtime sensor_msgs geometry_msgs nav_msgs
-=======
-  LIBRARIES ${PROJECT_NAME} tf_manipulator
-  CATKIN_DEPENDS roscpp tfr_msgs actionlib geometry_msgs tf2 tf2_ros tf2_geometry_msgs
 #  DEPENDS system_lib
->>>>>>> 984a4da6
 )
 
 # Specify additional locations of header files
